"""
Processing layer for MCP client.
This file combines message, tool and prompt processors into a single module.
"""

import time
import json
import logging
from mcp import ClientSession
from datetime import datetime
from typing import List, Dict, Any, Union, Optional, Coroutine, Literal, Tuple

from pydantic import BaseModel, field_validator, model_validator

from distiller_cm5_python.utils.config import (
    MAX_MESSAGES_LENGTH,
    DEFAULT_SYSTEM_PROMPT,
    LOGGING_LEVEL,
)
from distiller_cm5_python.utils.distiller_exception import (
    UserVisibleError,
    LogOnlyError,
)

# Get logger instance for this module
logger = logging.getLogger(__name__)


def timestamp_to_time(timestamp):
    dt_object = datetime.fromtimestamp(timestamp)
    formatted_time = dt_object.strftime("%Y-%m-%d %H:%M:%S")
    return formatted_time


# --- Pydantic Models for Message Structure ---

DEFAULT_SYSTEM_MESSAGE = ''

ROLE = 'role'
CONTENT = 'content'
REASONING_CONTENT = 'reasoning_content'
NAME = 'name'

SYSTEM = 'system'
USER = 'user'
ASSISTANT = 'assistant'
TOOL = 'tool' # API role for tool results

# Content Types (for potential future multi-modal use)
TEXT = 'text'
FILE = 'file'
IMAGE = 'image'
AUDIO = 'audio'
VIDEO = 'video'


class BaseModelCompatibleDict(BaseModel):
    """ Base model providing dictionary-like access and serialization control. """
    def __getitem__(self, item):
        try:
            return getattr(self, item)
        except AttributeError:
            raise KeyError(item)

    def __setitem__(self, key, value):
        setattr(self, key, value)

    def model_dump(self, **kwargs):
        if 'exclude_none' not in kwargs:
            kwargs['exclude_none'] = True
        dumped_data = super().model_dump(**kwargs)
        return dumped_data

    def model_dump_json(self, **kwargs):
        if 'exclude_none' not in kwargs:
            kwargs['exclude_none'] = True
        # Use the custom model_dump logic
        dict_repr = self.model_dump(**kwargs)
        return json.dumps(dict_repr, **kwargs)

    def get(self, key, default=None):
        return getattr(self, key, default)

    def __str__(self):
        # Exclude 'extra' from string representation for brevity if empty
        dump = self.model_dump()
        # Clean up extra field for printing
        if 'extra' in dump:
            if not dump['extra']:
                del dump['extra']
            # Avoid printing potentially large args in tool_calls within extra
            elif 'tool_calls' in dump['extra']:
                 dump['extra'] = {**dump['extra'], 'tool_calls': '[present]'}

        return f'{self.__class__.__name__}({dump})'

    def __repr__(self):
        return self.__str__()

    class Config:
        # Allow extra fields to be stored but not validated (useful for 'extra')
        extra = 'allow'


class Message(BaseModelCompatibleDict):
    """ Represents a single message in the conversation history using Pydantic. """
    role: str
    content: str
    tool_calls: Optional[List[Dict[str, Any]]] = None
    tool_call_id: Optional[str] = None
    extra: Optional[Dict[str, Any]] = None # Flexible field for additional metadata

    def __init__(self,
                 role: str,
                 content: str,
                 name: Optional[str] = None,
                 tool_calls: Optional[List[Dict[str, Any]]] = None,
                 tool_call_id: Optional[str] = None,
                 extra: Optional[Dict[str, Any]] = None,
                 **kwargs): # Allow capturing other potential fields into extra

        # Consolidate extra fields passed via kwargs
        if kwargs:
            if extra is None:
                extra = {}
            extra.update(kwargs)

        super().__init__(role=role,
                         content=content,
                         name=name,
                         tool_calls=tool_calls,
                         tool_call_id=tool_call_id,
                         extra=extra)

    @field_validator('role')
    def role_checker(cls, value: str) -> str:
        # Allow 'tool' initially for easier transition from old format, map later if needed
        allowed_roles = [USER, ASSISTANT, SYSTEM, TOOL]
        if value not in allowed_roles:
            raise ValueError(f"Role '{value}' must be one of {', '.join(allowed_roles)}")
        return value

    
    @model_validator(mode='after')
    def check_role_specific_fields(self):
        # Tool calls should only exist for assistant messages
        if self.role != ASSISTANT and self.tool_calls is not None:
            raise ValueError(f"'tool_calls' field is only applicable for role '{ASSISTANT}'. Role is '{self.role}'.")

        # Tool call ID should only exist for function/tool messages
        if self.role != TOOL and self.tool_call_id is not None:
             raise ValueError(f"'tool_call_id' field is only applicable for role '{TOOL}'.")

        # Function/tool messages must have a tool_call_id
        if self.role == TOOL and self.tool_call_id is None:
            raise ValueError(f"Messages with role '{TOOL}' must have a 'tool_call_id'.")

        # Assistant messages with tool_calls might have None or empty string content
        if self.role == ASSISTANT and self.tool_calls:
            if self.content is not None and not isinstance(self.content, (str, list)):
                 # This case should ideally be caught by content_validator, but double-checking
                 raise ValueError("Assistant message content must be string, list, or None.")
        elif self.content is None and self.role != ASSISTANT: # Only assistant can have None content (with tool calls)
             raise ValueError(f"Message content cannot be None for role '{self.role}'.")

        return self

# --- End Pydantic Models ---


class MessageProcessor:
    """Processor for managing conversation history and formatting messages for LLM providers."""

    def __init__(self):
        """Initialize the message processor"""
        super().__init__()  # No verbose parameter needed

        self.message_history: List[Message] = [] # Use Pydantic Message model
        self.session_start_time = timestamp_to_time(time.time()).replace(":", "-")

        # Check config for enabling debug message traffic dump
        self.save_debug_traffic = LOGGING_LEVEL == "DEBUG"
        self.debug_history_file = (
            f"debug_message_traffic_{self.session_start_time}.json"
        )

        logger.debug(
            f"MessageProcessor.__init__: Initialized with {'Enabled' if self.save_debug_traffic else 'Disabled'} mode"
        )
    
    def cleanup(self):
        """Cleanup the message processor"""
        self.message_history = []
        self.session_start_time = timestamp_to_time(time.time()).replace(":", "-")
        self.save_debug_traffic = LOGGING_LEVEL == "DEBUG"
        self.debug_history_file = (
            f"debug_message_traffic_{self.session_start_time}.json"
        )

    def add_message(
        self,
        role: str,
        content: str,
        metadata: Dict[str, Any] = None,
        tool_calls: Optional[List[Dict[str, Any]]] = None, # Raw tool calls for assistant
        tool_call_id: Optional[str] = None, # ID for tool results
    ) -> None:
        """Add a message to the conversation history using the Message model.

        Args:
            role: The role of the message sender (user, assistant, system, tool)
            content: The content of the message (string, list of ContentItems, or None)
            metadata: Optional metadata for the message (stored in 'extra')
            tool_calls: Raw tool call dictionaries (for assistant role only)
            tool_call_id: ID corresponding to the tool call (for tool role only)
        """

        # Control message length
        if len(self.message_history) >= MAX_MESSAGES_LENGTH:
            logger.warning(
                f"MessageProcessor.add_message: Message history is full. Removing oldest message."
            )
            # Traverse the list from the beginning, find the first message that is not of the 'system' role
            for i, msg in enumerate(self.message_history):
                if msg.role != SYSTEM:
                    # Delete the first non-system role message
                    del self.message_history[i]
                    break

        try:
            # Create and append the Pydantic Message object.
            # Pydantic validators within the Message model will handle role-specific field checks
            # (e.g., tool_calls for ASSISTANT, tool_call_id for TOOL).
            new_message = Message(
                role=role,
                content=content if content else "",
                tool_calls=tool_calls,
                tool_call_id=tool_call_id,
                extra=metadata # Pass metadata dict (or None) as extra
            )
            self.message_history.append(new_message)
        except (ValueError, TypeError) as e: # Catch Pydantic validation errors or TypeErrors
            logger.error(f"MessageProcessor.add_message: Failed to create Message object. Role: '{role}', Content snippet: '{str(content)[:50]}...', Error: {e}")
            # Encapsulate as a LogOnlyError to prevent verbose user-facing errors for internal validation issues
            raise LogOnlyError(f"Internal error processing message for role '{role}': {e}")
        
        finally:
            # This will be executed even if an early return happens (e.g., for TOOL role)
            # or if LogOnlyError is raised from the Message creation.
            if self.save_debug_traffic:
                self._save_debug_traffic()

    def set_system_message(self, content: str, metadata: Dict[str, Any] = None) -> None:
        """Set or replace the system message in the conversation history

        This method removes any existing system messages and adds a new one.

        Args:
            content: The content of the system message
            metadata: Optional metadata for the message
        """
        # Remove any existing system messages
        self.message_history = [
            msg for msg in self.message_history if msg.role != SYSTEM
        ]

        # Add the new system message
        metadata = metadata or {}
        if self.save_debug_traffic:
            metadata["message_type"] = "system_message_set"

        self.add_message(SYSTEM, content, metadata)

        logger.debug(
            f"MessageProcessor.set_system_message: System message set: {str(content)[:50]}..."
        )

    def add_tool_call(self, tool_call_input: Dict[str, Any]) -> None:
        """Add an assistant message representing a tool call to the history.

        Args:
            tool_call_input: The raw tool call dictionary.
        """
        try:
            tool_name = (
                tool_call_input.get("function", {}).get("name", "")
                if "function" in tool_call_input
                else tool_call_input.get("name", "")
            )
            tool_args_raw = (
                tool_call_input.get("function", {}).get("arguments", {})
                if "function" in tool_call_input
                else tool_call_input.get("arguments", {})
            )
            # Use 'id' from input; fallback to tool_name if 'id' is not present.
            # The LLM response should provide an 'id' for each tool_call.
            tool_call_id = tool_call_input.get("id", tool_name)

            # Ensure the last message is an ASSISTANT message suitable for appending tool calls.
            # If not, or if it already has content, add a new ASSISTANT message.
            if not self.message_history or self.message_history[-1].role != ASSISTANT or (self.message_history[-1].role == ASSISTANT and self.message_history[-1].content != ""):
                # The Message model initializes tool_calls to None if not provided.
                self.add_message(role=ASSISTANT, content="", tool_calls=[]) # Initialize with empty list
            
            assistant_message = self.message_history[-1] # Get the (potentially new) last message

            # Ensure tool_calls list exists on the assistant_message Pydantic model
            if assistant_message.tool_calls is None:
                assistant_message.tool_calls = []

            # Append the new tool call (as a dictionary) to the assistant_message's tool_calls list.
            # The structure here matches what the OpenAI API expects.
            assistant_message.tool_calls.append(
                {
                    "id": tool_call_id,
                    "type": "function", # Standard type for tool calls
<<<<<<< HEAD
                    "function": {"name": tool_name, "arguments": tool_args_raw},
=======
                    "function": {"name": tool_name, "arguments": json.dumps(tool_args_raw) if isinstance(tool_args_raw, dict) else tool_args_raw},
>>>>>>> ea11ef7e
                }
            )

        finally:
            if self.save_debug_traffic:
                self._save_debug_traffic()

    def add_tool_result(self, tool_call: Dict[str, Any], result: str) -> None:
        """Add a tool result message to the history. Returns None."""

        tool_name = (
            tool_call.get("function", {}).get("name", "")
            if "function" in tool_call
            else tool_call.get("name", "")
        )
        tool_args = (
            tool_call.get("function", {}).get("arguments", {})
            if "function" in tool_call
            else tool_call.get("arguments", {})
        )
        tool_call_id = tool_call.get("id", tool_name)

        metadata = {
            "tool_name": tool_name,
            "tool_call_id": tool_call_id,
            "tool_args": tool_args,
            "is_tool_result": True,
            "message_type": "tool_result",
        }

        self.add_message(role=TOOL, content=result, tool_call_id=tool_call_id, metadata=metadata)

        # If debug traffic dump is enabled, track detailed message traffic
        if self.save_debug_traffic:
            self._save_debug_traffic()

        logger.debug(
            f"MessageProcessor.add_tool_result: Added result for '{tool_name}'. Content: '{result}'"
        )

        # Return None as the event is not used by the caller
        return None

    def add_failed_tool_gen(
        self, original_snippet: str, tool_call_dict: Dict[str, Any], error_details_str: str
    ) -> None:
        """Add a message indicating a failure during LLM tool call generation/parsing."""
        tool_call_id = tool_call_dict.get("id", "unknown_gen_failure_id")
        tool_name = tool_call_dict.get("function", {}).get(
            "name", "__llm_tool_parse_error__"
        ) # Default to the special name

        metadata = {
            "tool_name": tool_name,
            "tool_call_id": tool_call_id,
            "is_tool_result": True, # Still a result, albeit an error one
            "is_generation_failure": True,
            "message_type": "tool_generation_failure",
        }

        # Add the failed assistant message
        self.add_message(
            role=ASSISTANT,
            content=f"<tool_call>{original_snippet}</tool_call>",
            tool_calls=[]
        )

        # add error output message
        self.add_message(
            role=TOOL,
            content=error_details_str,
            tool_call_id=tool_call_id,
        )
        logger.warning(
            f"MessageProcessor.add_failed_tool_gen: Added generation failure for tool_id '{tool_call_id}'. Error: '{error_details_str}'"
        )
        # No return needed, similar to add_tool_result

    def add_failed_tool_execute(
        self, attempted_tool_call_dict: Dict[str, Any], execution_error_str: str
    ) -> None:
        """Add a message indicating a failure during tool execution."""
        tool_call_id = attempted_tool_call_dict.get("id", "unknown_exec_failure_id")
        tool_name = attempted_tool_call_dict.get("function", {}).get(
            "name", "unknown_tool"
        )
        tool_args = attempted_tool_call_dict.get("function", {}).get("arguments", {})

        metadata = {
            "tool_name": tool_name,
            "tool_call_id": tool_call_id,
            "tool_args": tool_args, # Include args for execution failures
            "is_tool_result": True,
            "is_execution_failure": True,
            "message_type": "tool_execution_failure",
        }

        self.add_message(
            role=TOOL,
            content=execution_error_str,
            tool_call_id=tool_call_id,
            metadata=metadata,
        )
        logger.warning(
            f"MessageProcessor.add_failed_tool_execute: Added execution failure for tool '{tool_name}' (id: '{tool_call_id}'). Error: '{execution_error_str}'"
        )
        # No return needed

    def get_formatted_messages(
        self,
    ) -> List[Dict[str, Union[str, List[Dict[str, Any]]]]]:
        """Get the message history formatted for LLM API, using Pydantic model_dump.

        Returns:
            List of formatted messages suitable for the API.
        """

        formatted_messages = []

        for message in self.message_history:
            # Ensure that message is a Pydantic Message object
            if not isinstance(message, Message):
                logger.warning(f"Skipping non-Message object in history: {type(message)}")
                continue

            role = message.role

            if role == TOOL:
                # Tool messages have a specific format required by APIs.
                # The tool_call_id should be directly on the Message object.
                if message.tool_call_id:
                    formatted_messages.append(
                        {
                            "role": TOOL,
                            "tool_call_id": message.tool_call_id,
                            "content": message.content, # Content is the string result
                        }
                    )
                else:
                    # This case should ideally not happen if add_tool_result ensures tool_call_id
                    logger.warning(
                        f"Tool message found without a tool_call_id. Content: {str(message.content)[:50]}... This message will be skipped in formatted output."
                    )
            elif role == ASSISTANT:
                # Assistant messages can have content, tool_calls, or both (content can be None).
                # We use model_dump to get the relevant fields.
                # exclude_none=True is important if content is None but tool_calls are present.
                if message.tool_calls:
                    msg_dict = message.model_dump(
                        include={'role', 'content', 'tool_calls'},
                        exclude_none=True
                    )
                else:
                    msg_dict = message.model_dump(include={'role', 'content'})
                formatted_messages.append(msg_dict)

            elif role in [USER, SYSTEM]:
                # User and System messages typically only have role and content.
                msg_dict = message.model_dump(include={'role', 'content'})
                formatted_messages.append(msg_dict)
            else:
                logger.warning(f"Unhandled message role '{role}' during formatting. Skipping message.")
        
        logger.debug(
            f"MessageProcessor.get_formatted_messages: {len(formatted_messages)} messages returned"
        )
        return formatted_messages

    def _save_debug_traffic(self) -> None:
        """Save the debug message traffic to a JSON file"""
        # This method is now only called if self.save_debug_traffic is True
        if not self.save_debug_traffic:
            # This warning should not occur due to the finally blocks
            logger.warning("_save_debug_traffic called unexpectedly when disabled.")
            return

        try:
            # Get the messages formatted exactly as they would be sent to the API
            api_formatted_messages = self.get_formatted_messages()

            debug_data = {
                "session_start": self.session_start_time,
                "debug_traffic_api_format": api_formatted_messages, # Just save the API format
            }

            with open(self.debug_history_file, "w", encoding="utf-8") as f:
                # Dump the API-formatted data
                json.dump(debug_data, f, indent=2, default=str) # default=str for safety

            logger.debug(
                f"MessageProcessor._save_debug_traffic: Debug traffic saved to {self.debug_history_file}"
            )
        except Exception as e:
            # Catch any general exception during formatting or dumping
            logger.error(f"MessageProcessor._save_debug_traffic: Failed to save debug traffic: {e}")
            # Log the data we attempted to dump if possible
            if 'api_formatted_messages' in locals():
                try:
                    import pprint
                    logger.error(f"Data attempted to dump:\n{pprint.pformat(api_formatted_messages)}")
                except Exception as log_e:
                     logger.error(f"Could not log the data structure due to: {log_e}")

    def process(self, messages: List[Dict[str, Any]]) -> List[Dict[str, Any]]:
        """Process messages and return formatted messages for LLM API
        Args:
            messages: A list of messages to process
        Returns:
            Formatted messages for LLM API
        """
        # This method takes raw input messages (dicts), processes them into internal
        # Pydantic Message objects, and returns the API-ready formatted list.
        for message_dict in messages:
            # Extract data from the input dictionary
            role = message_dict.get("role", USER) # Default to USER if role missing
            content = message_dict.get("content", None) # Allow None content for input
            metadata = message_dict.get("metadata", {})
            # Potentially extract tool_calls or tool_call_id if they can appear in raw input
            raw_tool_calls = message_dict.get("tool_calls")
            tool_call_id = message_dict.get("tool_call_id") # Relevant if input can contain tool results

            # Use add_message to convert dict to internal Pydantic Message object and add to history
            try:
                self.add_message(
                    role=role,\
                    content=content,\
                    metadata=metadata,\
                    tool_calls=raw_tool_calls, # Pass raw tool calls if present
                    tool_call_id=tool_call_id  # Pass tool_call_id if present
                )
            except Exception as e:
                 logger.error(f"Error processing input message dict: {message_dict}. Error: {e}")
                 # Decide whether to skip this message or raise error
                 continue

        # Return the messages formatted for the API call
        return self.get_formatted_messages()


class ToolProcessor:
    """Manages tool execution and formatting for LLM providers"""

    def __init__(self, session: Optional[ClientSession] = None):
        """Initialize the tool processor

        Args:
            session: MCP client session
        """
        self.session = session
        self.tools = []

        logger.debug(
            f"ToolProcessor.__init__: Initialized with session: {session is not None}"
        )

    async def refresh_capabilities(self) -> None:
        """Refresh available tools from the MCP server"""
        if not self.session:
            logger.error("ToolProcessor.refresh_capabilities: No session available")
            raise UserVisibleError(
                "No connected Mcp server session available, please check Mcp server connection"
            )

        logger.debug(f"ToolProcessor.refresh_capabilities: Refreshing tools")

        # Get available tools
        try:
            tools_response = await self.session.list_tools()
            self.tools = tools_response.tools

            logger.debug(
                f"ToolProcessor.refresh_capabilities: Got {len(self.tools)} tools"
            )
            for tool in self.tools:
                logger.debug(f"ToolProcessor.refresh_capabilities: Tool: {tool.name}")

        except Exception as e:
            logger.error(
                f"ToolProcessor.refresh_capabilities: Failed to refresh tools: {e}"
            )
            self.tools = []

    def format_tools(self) -> List[Dict[str, Any]]:
        """Format all available tools from server into the shape expected by LLM models"""
        if not self.session or not hasattr(self, "tools") or not self.tools:
            return []

        formatted_tools = []

        for tool in self.tools:
            # Check if tool is a dictionary or an object with attributes
            if isinstance(tool, dict):
                name = tool.get("name", "")
                description = tool.get("description", "")
                parameters = tool.get("inputSchema", {})
            else:
                # Assume it's an object with attributes
                name = getattr(tool, "name", "")
                description = getattr(tool, "description", "")
                parameters = getattr(tool, "inputSchema", {})

            formatted_tool = {
                "type": "function",
                "function": {
                    "name": name,
                    "description": description,
                    "parameters": parameters,
                },
            }
            formatted_tools.append(formatted_tool)

        logger.debug(
            f"ToolProcessor.format_tools: Return {len(formatted_tools)} formatted tools"
        )
        return formatted_tools

    async def execute_tool_call_async(self, tool_call: Dict[str, Any]) -> str:
        """Execute the tool call asynchronously

        Args:
            tool_call: The tool call to execute

        Returns:
            The result of the tool execution
        """
        if not self.session:
            logger.error(
                "ToolProcessor.execute_tool_call_async: No MCP session available"
            )
            return json.dumps({"error": "MCP session not available"})

        tool_name = tool_call.get("function", {}).get("name", "")
        args = tool_call.get("function", {}).get("arguments", {})

        logger.debug(
            f"ToolProcessor.execute_tool_call_async: Executing {tool_name} with args: {args}"
        )

        try:
            # Call the tool via the MCP session
            result = (
                await self.session.call_tool(tool_name, args)
                if args
                else await self.session.call_tool(tool_name, None)
            )

            # Format the result for display
            formatted_result = self._format_tool_result(result)
            return formatted_result

        except Exception as e:
            error_msg = f"Error executing tool {tool_name}: {e}"
            logger.error(error_msg)
            return json.dumps({"error": f"Tool execution failed: {str(e)}"})

    def _format_tool_result(self, result) -> str:
        """Format a tool result into a string representation.

        Args:
            result: The result object returned from the MCP server

        Returns:
            A string representation of the result
        """
        # Check if result has a 'content' attribute that is a list (common MCP format)
        if hasattr(result, "content") and isinstance(result.content, list):
            result_text = []
            for item in result.content:
                # Handle TextContent objects or dicts with 'text' key
                if hasattr(item, "text"):
                    result_text.append(item.text)
                elif isinstance(item, dict) and "text" in item:
                    result_text.append(item["text"])
                else:
                    # Fallback for other item types within the content list
                    result_text.append(str(item))
            return "\n".join(result_text)

        # Handle if the result itself is a list
        elif isinstance(result, list):
            result_text = []
            for item in result:
                if isinstance(item, dict):
                    # Handle content object
                    content_type = item.get("type", "unknown")

                    if content_type == "text":
                        # Extract text content
                        text = item.get("text", "")
                        result_text.append(text)
                    elif "content" in item:
                        # Extract generic content
                        result_text.append(str(item["content"]))
                    else:
                        # Just extract whole item as string
                        result_text.append(str(item))
                else:
                    # Just add as string
                    result_text.append(str(item))

            # Join text items with newlines
            return "\n".join(result_text)
        elif isinstance(result, dict):
            # Try to extract content from dict
            if "text" in result:
                return result["text"]
            elif "content" in result:
                return str(result["content"])
            else:
                # Format as JSON
                import json

                try:
                    return json.dumps(result, indent=2)
                except:
                    return str(result)
        else:
            # Return as string
            return str(result)


class PromptProcessor:
    """Processor for generating system prompts with optional tool information."""

    def __init__(self):
        """Initialize the prompt processor"""

        # Default user system prompt
        self.default_user_prompt = DEFAULT_SYSTEM_PROMPT

        logger.debug(
            f"PromptProcessor.__init__: Initialized with default system prompt, {self.default_user_prompt}"
        )

    async def format_prompts(self, session):
        """Format the prompts for the MCP server"""
        prompts = []
        available_prompts = await session.list_prompts()
        logger.debug(
            f"PromptProcessor.format_prompts: Available prompts: {available_prompts}"
        )
        for prompt in available_prompts.prompts:
            prompt_result = await session.get_prompt(
                prompt.name, prompt.arguments if prompt.arguments else {}
            )
            formatted_prompt = {
                "name": prompt.name,
                "description": prompt_result.description,
                "messages": [
                    {"role": msg.role, "content": msg.content.text}
                    for msg in prompt_result.messages
                ],
            }
            prompts.append(formatted_prompt)
        return prompts

    def generate_system_prompt(self, additional_prompt: Optional[str] = None) -> str:
        """Generate a complete system prompt

        Args:
            additional_prompt: Optional custom user prompt to add to the default system prompt

        Returns:
            A formatted system prompt
        """
        prompt = self.default_user_prompt
        if additional_prompt:
            prompt += "\n\n" + additional_prompt

        logger.debug(
            f"PromptProcessor.generate_system_prompt: Generated system prompt: {prompt}"
        )
        return prompt


# Export the classes for easy importing
__all__ = ["MessageProcessor", "ToolProcessor", "PromptProcessor"]<|MERGE_RESOLUTION|>--- conflicted
+++ resolved
@@ -314,11 +314,7 @@
                 {
                     "id": tool_call_id,
                     "type": "function", # Standard type for tool calls
-<<<<<<< HEAD
-                    "function": {"name": tool_name, "arguments": tool_args_raw},
-=======
                     "function": {"name": tool_name, "arguments": json.dumps(tool_args_raw) if isinstance(tool_args_raw, dict) else tool_args_raw},
->>>>>>> ea11ef7e
                 }
             )
 
