import time
import asyncio
from typing import Optional, List, Dict, Any
import json
import logging
import json5

from mcp import ClientSession, StdioServerParameters
from mcp.client.stdio import stdio_client
import sys
import os

# Change back to absolute imports
from distiller_cm5_python.client.mid_layer.llm_client import LLMClient
from distiller_cm5_python.client.mid_layer.processors import (
    MessageProcessor,
    ToolProcessor,
    PromptProcessor,
)
from distiller_cm5_python.utils.config import (
    STREAMING_ENABLED,
    SERVER_URL,
    PROVIDER_TYPE,
    MODEL_NAME,
    TIMEOUT,
)
from contextlib import AsyncExitStack

# Remove colorama import
from distiller_cm5_python.utils.distiller_exception import (
    UserVisibleError,
    LogOnlyError,
)
import signal
import traceback
import concurrent.futures
from distiller_cm5_python.client.ui.events.event_dispatcher import EventDispatcher
from distiller_cm5_python.client.ui.events.event_types import (
    EventType,
    StatusType,
    MessageEvent,
    ActionEvent,
    StatusEvent,
    CacheEvent,
)

# Get logger instance for this module
logger = logging.getLogger(__name__)


class MCPClient:
    def __init__(
        self,
        streaming: Optional[bool] = None,
        llm_server_url: Optional[str] = None,
        provider_type: Optional[str] = None,
        model: Optional[str] = None,
        api_key: Optional[str] = None,
        timeout: Optional[int] = None,
        dispatcher: Optional[EventDispatcher] = None,
    ):
        self.session = None
        self.write = None
        self.stdio = None
        self.exit_stack = AsyncExitStack()
        # Use provided value or fallback to config default
        # The streaming flag here is primarily for informing the UI layer.
        # MCPClient internal logic will use non-streaming calls.
        self.streaming = streaming if streaming is not None else STREAMING_ENABLED
        _llm_server_url = llm_server_url or SERVER_URL
        _provider_type = provider_type or PROVIDER_TYPE
        _model = model or MODEL_NAME
        _api_key = api_key  # Optional, can be None
        _timeout = timeout or TIMEOUT
        # TODO questionable if we need to keep both config system and init params system
        self.server_name = None
        self._is_connected = False  # Track connection status

        # Initialize available tools, resources, and prompts
        self.available_tools = []
        self.available_resources = []  # Store for potential future use/inspection
        self.available_prompts = []  # Store for potential future use/inspection

        # Initialize processors
        self.message_processor = MessageProcessor()
        self.prompt_processor = PromptProcessor()

        # Initialize the LLM provider with unified configuration
        # Pass the streaming flag to LLMClient as it might have internal uses
        logger.debug(
            f"Initializing LLMClient with server_url={_llm_server_url}, model={_model}, type={_provider_type}, stream={self.streaming}"
        )
        self.llm_provider = LLMClient(
            server_url=_llm_server_url,
            model=_model,
            provider_type=_provider_type,
            api_key=_api_key,
            timeout=_timeout,
            streaming=self.streaming,
        )

        # ToolProcessor initialized after session creation in connect_to_server
        self.tool_processor = None

        logger.debug("Client initialized with components")

        self.dispatcher = dispatcher

    async def connect_to_server(self, server_script_path: str) -> bool:
        """Connect to an MCP server"""

        if not server_script_path.endswith(".py"):
            raise UserVisibleError("Server script must be a .py file")

        # use current python interpreter by default
        server_params = StdioServerParameters(
            command=sys.executable, args=[server_script_path], env=None
        )

        try:
            logger.debug(f"Setting up stdio transport")
            
            self.message_processor.cleanup() # reset message processor

            start_time = time.time()
            stdio_transport = await self.exit_stack.enter_async_context(
                stdio_client(server_params)
            )
            self.stdio, self.write = stdio_transport
            self.session = await self.exit_stack.enter_async_context(
                ClientSession(self.stdio, self.write)
            )

            logger.debug(f"Session established, initializing")

            init_result = await self.session.initialize()
            self.server_name = init_result.serverInfo.name

            # If the server reports a generic "cli" name, use our utility to get a better name
            if self.server_name == "cli":
                from distiller_cm5_python.utils.server_utils import extract_server_name

                self.server_name = extract_server_name(server_script_path)
                logger.debug(f"Using extracted server name: {self.server_name}")

            end_time = time.time()
            logger.debug(f"Server connection completed in {end_time - start_time:.2f}s")

            # Initialize tool processor after session is created
            self.tool_processor = ToolProcessor(self.session)

            logger.debug(f"Refreshing tool capabilities")

            await self.refresh_capabilities()

            # setup system prompt
            self.message_processor.set_system_message(
                self.prompt_processor.generate_system_prompt()
            )

            # setup sample (few shot) prompts
            for prompt in self.available_prompts:
                for message in prompt["messages"]:
                    if message["role"] in ["user", "assistant"]:
                        self.message_processor.add_message(
                            message["role"], message["content"]
                        )
                    else:
                        logger.warning(
                            f"Few shot injection message role not supported: {message['role']}"
                        )

            # enable cache restore if provider is llama-cpp
            if self.llm_provider.provider_type == "llama-cpp":
                self.dispatcher.dispatch(
                    StatusEvent(
                        type=EventType.INFO,
                        content="Connecting to server, restoring cache...",
                        status=StatusType.IN_PROGRESS,
                        component="cache",
                    )
                )

                # Send a more specific status event for cache restoration
                # Dispatch a proper cache event
                self.dispatcher.dispatch(
                    CacheEvent.restoration_started(model_name=self.llm_provider.model)
                )

                try:
                    # Restore cache (this is the operation that can cause errors if interrupted)
                    await self.llm_provider.restore_cache(
                        self.message_processor.get_formatted_messages(),
                        self.available_tools,
                    )

                    # Set the connection status to True after cache is successfully restored
                    self._is_connected = True

                    # Dispatch a proper cache completion event
                    self.dispatcher.dispatch(
                        CacheEvent.restoration_completed(
                            model_name=self.llm_provider.model
                        )
                    )

                    return True

                except Exception as e:
                    logger.error(f"Failed to restore cache: {e}")
                    # No need for additional status update here as we'll dispatch an error event below

                    # Dispatch a proper cache failure event
                    self.dispatcher.dispatch(
                        CacheEvent.restoration_failed(
                            error_message=str(e), model_name=self.llm_provider.model
                        )
                    )
                    return False
            else:
                # For other provider types, just set connected
                self._is_connected = True
                return True

        except Exception as e:
            logger.error(f"Failed to connect to server: {e}")
            # Dispatch a generic connection error event
            self.dispatcher.dispatch(
                StatusEvent(
                    type=EventType.STATUS,
                    content=f"Failed to connect to server: {e}",
                    status=StatusType.FAILED,
                    component="connection",
                )
            )
            return False

    async def refresh_capabilities(self):
        """Refresh the client's knowledge of server capabilities"""
        if not self.session:
            raise UserVisibleError(
                "Not connected to Mcp Server, so can't refresh capabilities"
            )

        # First refresh tools through the tool processor
        await self.tool_processor.refresh_capabilities()

        # Set available tools
        self.available_tools = self.tool_processor.format_tools()

        # Set available resources
        try:
            resources_response = await self.session.list_resources()
            self.available_resources = resources_response.resources
        except Exception as e:
            logger.warning(f"Failed to get resources: {e}")
            self.available_resources = []

        # Set available prompts
        try:
            self.available_prompts = await self.prompt_processor.format_prompts(
                self.session
            )

        except Exception as e:
            logger.warning(f"Failed to get prompts: {e}")
            self.available_prompts = []

    async def _execute_tool_calls(self, tool_calls: List[Dict[str, Any]]) -> None:
        """Helper method to execute tool calls and add results to history."""
        logger.info(f"Found {len(tool_calls)} tool calls to execute")
        for i, tool_call in enumerate(tool_calls):
            logger.info(f"Executing tool call {i + 1}/{len(tool_calls)}")
            tool_result_content = "Error: Tool call execution failed."

            # Create action event for tool execution start
            tool_name = (
                tool_call.get("function", {}).get("name", "unknown")
                if "function" in tool_call
                else tool_call.get("name", "unknown")
            )

            # --- Handle pre-identified LLM tool parse errors first ---
            if tool_name == "__llm_tool_parse_error__":
                logger.warning(f"Handling pre-identified LLM tool parse error: {tool_call.get('id')}")
                raw_error_args_str = tool_call.get("function", {}).get("arguments", "{}")
                error_details_dict = {}
                try:
<<<<<<< HEAD
                    error_details_dict = json.loads(raw_error_args_str)
=======
                    error_details_dict = json5.loads(raw_error_args_str)
>>>>>>> 5b8cf7f6
                    parsed_error_message = error_details_dict.get('error_message', 'Unknown parsing error')
                    original_snippet = error_details_dict.get('original_content_snippet', 'N/A')
                    error_type = error_details_dict.get('error_type', 'LLMToolParseError')
                    tool_result_content = f"Error: LLM tool call parsing failed ({error_type}). Message: {parsed_error_message}.'"
<<<<<<< HEAD
                except json.JSONDecodeError as e:
                    logger.error(f"Could not parse details for __llm_tool_parse_error__ (JSONDecodeError): {e}. Args: {raw_error_args_str}")
                    tool_result_content = f"Error: LLM tool call parsing failed. Could not parse internal error details (JSONDecodeError): {raw_error_args_str}"
                except Exception as e:
                    logger.error(f"Could not parse details for __llm_tool_parse_error__ (General Exception): {e}. Args: {raw_error_args_str}")
                    tool_result_content = f"Error: LLM tool call parsing failed. Could not parse internal error details (General Exception): {raw_error_args_str}"
=======
                except Exception as e:
                    logger.error(f"Could not parse details for __llm_tool_parse_error__: {e}. Args: {raw_error_args_str}")
                    tool_result_content = f"Error: LLM tool call parsing failed. Could not parse internal error details: {raw_error_args_str}"
>>>>>>> 5b8cf7f6

                # Dispatch an error event for the parsing failure
                action_event = ActionEvent(
                    type=EventType.ACTION,
                    content=tool_result_content, 
                    status=StatusType.FAILED,
                    tool_name=tool_name, # This will be "__llm_tool_parse_error__"
                    tool_args=error_details_dict,
                    data={"tool_call": tool_call, "error": "LLMToolParseError"},
                )
                self.dispatcher.dispatch(action_event)

                # Add the parsing failure result to message history
                self.message_processor.add_failed_tool_gen(
                    original_snippet,
                    tool_call, # Original error tool_call object from parsing_utils
                    tool_result_content
                )
                continue # Move to the next tool_call in the loop
            # --- End of handling for __llm_tool_parse_error__ ---

            parsed_tool_args = tool_call.get("function", {}).get("arguments", {})

            # Dispatch ActionEvent (start) - provide args or error info based on parsing status
            action_event = ActionEvent(
                type=EventType.ACTION,
                content=f"Executing tool: {tool_name}",
                status=StatusType.IN_PROGRESS,
                tool_name=tool_name,
                tool_args=parsed_tool_args,
                data={"tool_call": tool_call},
            )
            self.dispatcher.dispatch(action_event)

            try:
                self.message_processor.add_tool_call(tool_call)
                tool_result_content = (
                    await self.tool_processor.execute_tool_call_async(tool_call)
                )
                logger.info(f"Executed tool name: {tool_call.get('id', 'N/A')}")
                logger.info(f"Executed tool result: {tool_result_content}")

                # Dispatch success event
                result_event = ActionEvent(
                    type=EventType.ACTION,
                    content=f"Tool result: {tool_result_content}",
                    status=StatusType.SUCCESS,
                    tool_name=tool_name,
                    tool_args=parsed_tool_args,  # Use the parsed dictionary here too
                    data={
                        "tool_call": tool_call,
                        "result": tool_result_content,
                    },
                )
                self.dispatcher.dispatch(result_event)
                # Add the successful tool result to message history
                self.message_processor.add_tool_result(
                    tool_call, tool_result_content
                )

            except Exception as ex:
                exception_type = type(ex).__name__
                exception_message = str(ex)
                traceback_info = ''.join(traceback.format_tb(ex.__traceback__))
                error_message = f'An error occurred when calling tool `{tool_name}`:\n' \
                                f'{exception_type}: {exception_message}\n' \
                                f'Traceback:\n{traceback_info}'
                logger.warning(error_message)
                tool_result_content = error_message  # Store error as result

                # Dispatch error event for execution failure
                error_event = ActionEvent(
                    type=EventType.ERROR,
                    content=exception_message,
                    status=StatusType.FAILED,
                    tool_name=tool_name,
                    tool_args=parsed_tool_args,  # Include parsed args even on error
                    data={"tool_call": tool_call, "error": exception_message},
                )
                self.dispatcher.dispatch(error_event)
                # Add the execution failure result to message history
                self.message_processor.add_failed_tool_execute(
                    tool_call, # The tool_call that failed execution
                    tool_result_content # Contains the detailed error message from execution
                )
            
    async def process_query(self, query: str) -> Dict[str, Any]:
        """Process a query through the LLM client.

        Args:
            query: The query to process.
        Returns:
            The processed response from the LLM client.
        """
        import time, uuid

        # Create standard message schema for thinking state
        thinking_msg = MessageEvent(
            type=EventType.INFO,
            content="Thinking...",
            status=StatusType.IN_PROGRESS,
            role="assistant",
            data=None,
        )

        # Dispatch using new message schema
        self.dispatcher.dispatch(thinking_msg)

        # Record the user's message
        user_msg = self.message_processor.add_message("user", query)

        # Dispatch user message event
        # self.dispatcher.dispatch(user_msg)

        messages = self.message_processor.get_formatted_messages()
        max_tool_iterations = 5
        current_iteration = 0

        try:
            while current_iteration < max_tool_iterations:
                current_iteration += 1
                use_stream = self.streaming

                try:
                    if use_stream:
                        # Stream and dispatch events via LLM client
                        response = await self.llm_provider.get_chat_completion_streaming_response(
                            messages=messages,
                            tools=self.available_tools,
                            dispatcher=self.dispatcher,
                        )
                    else:
                        # Non-streaming
                        response = await self.llm_provider.get_chat_completion_response(
                            messages, self.available_tools
                        )
                        self.dispatcher.dispatch(
                            MessageEvent(
                                type=EventType.MESSAGE,
                                content=response.get("message", {}).get("content", ""),
                                status=StatusType.SUCCESS,
                                role="assistant",
                            )
                        )

                except LogOnlyError as e:
                    # Create proper error message in case of streaming failure
                    error_event = MessageEvent(
                        type=EventType.ERROR,
                        content=f"Failed to get response: {str(e)}",
                        status=StatusType.FAILED,
                        role="assistant",
                        data={"error": str(e)},
                    )
                    self.dispatcher.dispatch(error_event)

                    # Add error message to the conversation as assistant message
                    error_msg = "I encountered an error while processing your request. Please try again or check your connection."
                    self.message_processor.add_message("assistant", error_msg)

                    # Create completion event to signal end of processing
                    complete_event = StatusEvent(
                        type=EventType.INFO,
                        content="",
                        status=StatusType.SUCCESS,
                        component="query",
                    )
                    self.dispatcher.dispatch(complete_event)

                    # Re-raise the error to be caught by the higher-level handler
                    raise

                # Add message to processor if any 
                if response.get("message", {}).get("content", "") != "":
                    self.message_processor.add_message(
                        "assistant", response.get("message", {}).get("content", "")
                    )

                # Extract tool calls, if no tool calls, conversation is done
                tool_calls = (response or {}).get("message", {}).get("tool_calls", [])
                if not tool_calls:
                    break

                # Create and dispatch info event for tool execution
                tool_info_event = StatusEvent(
                    type=EventType.INFO,
                    content=f"Executing tools ...",
                    status=StatusType.IN_PROGRESS,
                    component="tools",
                    data={"count": len(tool_calls)},
                )
                self.dispatcher.dispatch(tool_info_event)

                # Execute tools
                await self._execute_tool_calls(tool_calls)

                # Create and dispatch completion event for tool execution
                tool_complete_event = StatusEvent(
                    type=EventType.INFO,
                    content=f"Executed tools, processing response ...",
                    status=StatusType.SUCCESS,
                    component="tools",
                )
                self.dispatcher.dispatch(tool_complete_event)

                # Prepare for potential next iteration
                messages = self.message_processor.get_formatted_messages()

            # Create and dispatch completion event
            complete_event = StatusEvent(
                type=EventType.INFO,
                content="",
                status=StatusType.SUCCESS,
                component="query",
            )
            self.dispatcher.dispatch(complete_event)

            logger.info("--- Query Processing Complete ---")

        except LogOnlyError as e:
            # This is already handled above and has proper UI messaging
            logger.error(f"Error during streaming: {e}")
            raise
        except Exception as e:
            # Handle unexpected errors by dispatching an error event
            error_event = MessageEvent(
                type=EventType.ERROR,
                content=f"Unexpected error: {str(e)}",
                status=StatusType.FAILED,
                role="assistant",
                data={"error": str(e)},
            )
            self.dispatcher.dispatch(error_event)

            # Also dispatch completion event to signal end of processing
            complete_event = StatusEvent(
                type=EventType.INFO,
                content="",
                status=StatusType.SUCCESS,
                component="query",
            )
            self.dispatcher.dispatch(complete_event)

            # Log the error
            logger.error(f"Unexpected error in process_query: {e}", exc_info=True)
            raise

    async def cleanup(self):
        """Clean up resources used by the client."""
        logger.info("Starting MCP client cleanup")

        # Cancel all running tasks first
        await self._cancel_all_running_tasks()


        # If we have a process, terminate it
        if hasattr(self, "_proc") and self._proc:
            try:
                logger.info("Terminating MCP server process")
                # Send SIGTERM to allow graceful shutdown
                os.kill(self._proc.pid, signal.SIGTERM)

                # Wait a bit for the process to exit
                try:
                    await asyncio.wait_for(self._proc.wait(), timeout=2.0)
                except asyncio.TimeoutError:
                    logger.warning("MCP server process didn't terminate, forcing kill")
                    os.kill(self._proc.pid, signal.SIGKILL)
            except ProcessLookupError:
                # Process is already gone
                logger.info("MCP server process already terminated")
            except Exception as e:
                logger.error(
                    f"Error terminating MCP server process: {e}", exc_info=True
                )
            finally:
                self._proc = None
        else:
            logger.debug("No server process to terminate")

        # Now safely close the exit stack
        if hasattr(self, "_exit_stack") and self._exit_stack:
            await self._safe_aclose_exit_stack()
            self._exit_stack = None

        logger.info("MCP client cleanup completed")

    async def _cancel_all_running_tasks(self):
        """Cancel all running tasks safely."""
        logger.info("Cancelling all MCP client tasks")

        tasks_to_cancel_and_wait = []
        current_task = asyncio.current_task()  # Task running this cleanup logic

        # Identify tasks to cancel
        # Iterate over a copy of all_tasks() in case the set changes during iteration
        for task in list(asyncio.all_tasks()):
            if task is current_task:  # Don't cancel self
                continue

            task_name = task.get_name()
            # Only cancel tasks that seem to belong to our client based on naming convention
            if "mcp_client" in task_name.lower():
                if not task.done():
                    logger.info(f"Scheduling cancellation for MCP client task: {task_name or 'Unnamed task'}")
                    task.cancel()
                    tasks_to_cancel_and_wait.append(task)
            # Consider if there are other criteria for identifying client-related tasks

        if not tasks_to_cancel_and_wait:
            logger.info("No running MCP client tasks found to cancel and wait for.")
            return

        logger.info(f"Waiting for {len(tasks_to_cancel_and_wait)} tasks to acknowledge cancellation (timeout per task: 2s)...")

        # Wait for tasks to complete or timeout
        results = await asyncio.gather(
            *[asyncio.wait_for(task, timeout=2.0) for task in tasks_to_cancel_and_wait],
            return_exceptions=True
        )

        for task, result in zip(tasks_to_cancel_and_wait, results):
            task_name = task.get_name() or "Unnamed task"
            if isinstance(result, asyncio.CancelledError):
                logger.info(f"Task '{task_name}' was cancelled successfully.")
            elif isinstance(result, asyncio.TimeoutError):
                logger.warning(f"Task '{task_name}' timed out during cancellation grace period.")
            elif isinstance(result, Exception):
                # Log the exception type and message. exc_info=result could be used for full trace.
                logger.error(f"Task '{task_name}' raised an exception during/after cancellation: {type(result).__name__}: {result}", exc_info=False)
            else:
                # Task finished, possibly before timeout or wasn't cancellable in a way that raises CancelledError
                logger.info(f"Task '{task_name}' completed after cancellation request (result type: {type(result).__name__}).")

        logger.info("Finished processing cancellation for MCP client tasks.")

    async def _safe_aclose_exit_stack(self):
        """Safely close the exit stack with error handling."""
        logger.info("Closing MCP client exit stack")

        if not self._exit_stack:
            return

        try:
            # Set a timeout for closing the exit stack
            with concurrent.futures.ThreadPoolExecutor() as executor:
                # Create a future that will close the exit stack
                future = executor.submit(
                    lambda: asyncio.run_coroutine_threadsafe(
                        self._exit_stack.aclose(), asyncio.get_event_loop()
                    )
                )

                # Wait for the future to complete with a timeout
                try:
                    future.result(timeout=3.0)
                    logger.info("Exit stack closed successfully")
                except concurrent.futures.TimeoutError:
                    logger.warning("Timeout while closing exit stack")
                except Exception as e:
                    logger.error(f"Error closing exit stack: {e}", exc_info=True)
        except Exception as e:
            logger.error(
                f"Critical error during exit stack closure: {e}", exc_info=True
            )
            # Log the full traceback for debugging
            logger.error(traceback.format_exc())<|MERGE_RESOLUTION|>--- conflicted
+++ resolved
@@ -286,27 +286,17 @@
                 raw_error_args_str = tool_call.get("function", {}).get("arguments", "{}")
                 error_details_dict = {}
                 try:
-<<<<<<< HEAD
                     error_details_dict = json.loads(raw_error_args_str)
-=======
-                    error_details_dict = json5.loads(raw_error_args_str)
->>>>>>> 5b8cf7f6
                     parsed_error_message = error_details_dict.get('error_message', 'Unknown parsing error')
                     original_snippet = error_details_dict.get('original_content_snippet', 'N/A')
                     error_type = error_details_dict.get('error_type', 'LLMToolParseError')
                     tool_result_content = f"Error: LLM tool call parsing failed ({error_type}). Message: {parsed_error_message}.'"
-<<<<<<< HEAD
                 except json.JSONDecodeError as e:
                     logger.error(f"Could not parse details for __llm_tool_parse_error__ (JSONDecodeError): {e}. Args: {raw_error_args_str}")
                     tool_result_content = f"Error: LLM tool call parsing failed. Could not parse internal error details (JSONDecodeError): {raw_error_args_str}"
                 except Exception as e:
                     logger.error(f"Could not parse details for __llm_tool_parse_error__ (General Exception): {e}. Args: {raw_error_args_str}")
                     tool_result_content = f"Error: LLM tool call parsing failed. Could not parse internal error details (General Exception): {raw_error_args_str}"
-=======
-                except Exception as e:
-                    logger.error(f"Could not parse details for __llm_tool_parse_error__: {e}. Args: {raw_error_args_str}")
-                    tool_result_content = f"Error: LLM tool call parsing failed. Could not parse internal error details: {raw_error_args_str}"
->>>>>>> 5b8cf7f6
 
                 # Dispatch an error event for the parsing failure
                 action_event = ActionEvent(
